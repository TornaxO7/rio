--- conflicted
+++ resolved
@@ -321,41 +321,10 @@
 
             queue.write_buffer(&self.instances, 0, instance_bytes);
 
-<<<<<<< HEAD
-            {
-                let mut rpass = encoder.begin_render_pass(&wgpu::RenderPassDescriptor {
-                    label: None,
-                    timestamp_writes: None,
-                    occlusion_query_set: None,
-                    color_attachments: &[Some(wgpu::RenderPassColorAttachment {
-                        view,
-                        resolve_target: None,
-                        ops: wgpu::Operations {
-                            load: wgpu::LoadOp::Load,
-                            store: wgpu::StoreOp::Store,
-                        },
-                    })],
-                    depth_stencil_attachment: None,
-                });
-                // rpass.push_debug_group("Prepare data for draw.");
-                rpass.set_pipeline(&self.pipeline);
-                rpass.set_bind_group(0, &self.bind_group, &[]);
-                rpass.set_index_buffer(
-                    self.index_buf.slice(..),
-                    wgpu::IndexFormat::Uint16,
-                );
-                rpass.set_vertex_buffer(0, self.vertex_buf.slice(..));
-                rpass.set_vertex_buffer(1, self.instances.slice(..));
-                // rpass.pop_debug_group();
-                // rpass.insert_debug_marker("Draw!");
-                rpass.draw_indexed(0..self.index_count as u32, 0, 0..amount as u32);
-            }
-=======
             // rpass.push_debug_group("Prepare data for draw.");
             // rpass.pop_debug_group();
             // rpass.insert_debug_marker("Draw!");
             rpass.draw_indexed(0..self.index_count as u32, 0, 0..amount as u32);
->>>>>>> eb296f65
 
             i += MAX_INSTANCES;
         }
