--- conflicted
+++ resolved
@@ -602,25 +602,6 @@
                         }
                     }
                 }
-<<<<<<< HEAD
-
-                self.rect_brush.render(
-                    &mut encoder,
-                    view,
-                    (self.ctx.size.width, self.ctx.size.height),
-                    &self.rects,
-                    &mut self.ctx,
-                );
-
-                let _ = self
-                    .text_brush
-                    .draw_queued(&mut self.ctx, &mut encoder, view);
-
-                self.layer_brush.end_frame();
-=======
-                self.graphic_rects = FnvHashMap::default();
->>>>>>> 063f6f55
-
                 self.ctx.queue.submit(Some(encoder.finish()));
                 frame.present();
             }
